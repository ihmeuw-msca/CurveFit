--- conflicted
+++ resolved
@@ -14,10 +14,7 @@
     - unzip_x: 'extract_md/unzip_x.md'
     - unzip_x_xam: 'extract_md/unzip_x_xam.md'
     - sizes_to_indices: 'extract_md/sizes_to_indices.md'
-<<<<<<< HEAD
-=======
     - split_by_group: 'extract_md/split_by_group.md'
->>>>>>> 1c144687
     - param_time_fun: 'extract_md/param_time_fun.md'
     - effects2params: 'extract_md/effects2params.md'
     - objective_fun: 'extract_md/objective_fun.md'
