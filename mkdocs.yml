site_name: Curve Fit
nav:
  - Home: 'index.md'
  - Methods: 'methods.md'
  - Code: 'code.md'
  - Release Notes: 'updates.md'
  - Examples:
    - get_started_xam: 'extract_md/get_started_xam.md'
    - covariate_xam: 'extract_md/covariate_xam.md'
    - random_effect_xam: 'extract_md/random_effect_xam.md'
    - param_time_fun_xam: 'extract_md/param_time_fun_xam.md'
    - prior_initializer_xam: 'extract_md/prior_initializer_xam.md'
  - Developer Doc:
    - core:
        - data:
            - Data: 'extract_md/Data.md'
            - DataSpecs: 'extract_md/DataSpecs.md'
        - parameter:
            - Variable: 'extract_md/Variable.md'
            - Parameter: 'extract_md/Parameter.md'
            - ParameterSet: 'extract_md/ParameterSet.md'
        - residual models:
            - _ResidualModel: 'extract_md/_ResidualModel.md'
            - SmoothResidualModel: 'extract_md/SmoothResidualModel.md'
        - effects2params:
            - unzip_x: 'extract_md/unzip_x.md'
            - effects2params: 'extract_md/effects2params.md'
    - models:
        - base:
            - DataInputs: 'extract_md/DataInputs.md'
            - Model: 'extract_md/Model.md'
        - core_model:
            - CoreModel: 'extract_md/CoreModel.md'
    - uncertainty:
        - residuals:
            - Residuals: 'extract_md/Residuals.md'
            - ResidualInfo: 'extract_md/ResidualInfo.md'
        - predictive validity:
            - PredictiveValidity: 'extract_md/PredictiveValidity.md'
        - residual model:
            - _ResidualModel: 'extract_md/_ResidualModel.md'
            - SmoothResidualModel: 'extract_md/SmoothResidualModel.md'
<<<<<<< HEAD
=======
        - draws:
            - Draws: 'extract_md/Draws.md'
    - initializers:
        - initializer_component:
            - PriorInitializerComponent: 'extract_md/PriorInitializerComponent.md'
            - JointPriorInitializerComponent: 'extract_md/JointPriorInitializerComponent.md'
            - IndividualPriorInitializerComponent: 'extract_md/IndividualPriorInitializerComponent.md'
            - LnAlphaBetaPrior: 'extract_md/LnAlphaBetaPrior.md'
            - BetaPrior: 'extract_md/BetaPrior.md'
        - initializer:
            - PriorInitializer: 'extract_md/PriorInitializer.md'
>>>>>>> 40aec3cb
    - utils:
        - smoothing:
            - local_deviations: 'extract_md/local_deviations.md'
            - local_smoother: 'extract_md/local_smoother.md'
            - convolve_sum: 'extract_md/convolve_sum.md'
            - df_to_mat: 'extract_md/df_to_mat.md'
    - other:
      - sizes_to_indices: 'extract_md/sizes_to_indices.md'
      - split_by_group: 'extract_md/split_by_group.md'
      - param_time_fun: 'extract_md/param_time_fun.md'
      - objective_fun: 'extract_md/objective_fun.md'
      - extract_md.py: 'extract_md/extract_md.py.md'
      - get_cppad_py.py: 'extract_md/get_cppad_py.py.md'
    - Developer Examples:
      - unzip_x_xam: 'extract_md/unzip_x_xam.md'
      - sizes_to_indices_xam: 'extract_md/sizes_to_indices_xam.md'
      - effects2params_xam: 'extract_md/effects2params_xam.md'
      - objective_fun_xam: 'extract_md/objective_fun_xam.md'
theme:
    name: 'material'
    palette:
        primary: 'green'
        accent: 'green'
extra_javascript:
  - 'https://cdnjs.cloudflare.com/ajax/libs/mathjax/2.7.0/MathJax.js?config=TeX-MML-AM_CHTML'
markdown_extensions:
  - mdx_math
  - admonition
  - codehilite
  - footnotes
  - mkautodoc<|MERGE_RESOLUTION|>--- conflicted
+++ resolved
@@ -40,8 +40,6 @@
         - residual model:
             - _ResidualModel: 'extract_md/_ResidualModel.md'
             - SmoothResidualModel: 'extract_md/SmoothResidualModel.md'
-<<<<<<< HEAD
-=======
         - draws:
             - Draws: 'extract_md/Draws.md'
     - initializers:
@@ -53,7 +51,6 @@
             - BetaPrior: 'extract_md/BetaPrior.md'
         - initializer:
             - PriorInitializer: 'extract_md/PriorInitializer.md'
->>>>>>> 40aec3cb
     - utils:
         - smoothing:
             - local_deviations: 'extract_md/local_deviations.md'
