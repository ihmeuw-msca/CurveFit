--- conflicted
+++ resolved
@@ -64,24 +64,15 @@
             self.data_inputs.covariates_matrices,
             self.param_set.link_fun,
             self.data_inputs.var_link_fun,
-<<<<<<< HEAD
             expand=expand
-=======
-            expand=False,
->>>>>>> 61190e6a
         )
 
     def predict(self, x, t, predict_fun=None, is_multi_groups=False):
         params = self.get_params(x=x)
         if predict_fun is None:
             predict_fun = self.curve_fun
-<<<<<<< HEAD
-
-        if not is_multi_group:
-=======
         
         if not is_multi_groups:
->>>>>>> 61190e6a
             return predict_fun(t, params[:, 0])
         else:
             pred = np.zeros((params.shape[1], len(t))) # num_groups by num_times
