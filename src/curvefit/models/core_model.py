--- conflicted
+++ resolved
@@ -10,9 +10,6 @@
 from curvefit.models.base import Model, DataInputs
 
 
-<<<<<<< HEAD
-class CoreModel(Model):
-=======
 @dataclass
 class DataInputs:
     """
@@ -73,10 +70,9 @@
     pass
 
 
-class CoreModel(Prototype):
->>>>>>> ca9248d4
-    """
-    {begin_markdown Model}
+class CoreModel(Model):
+    """
+    {begin_markdown CoreModel}
 
     {spell_markdown param}
 
@@ -95,7 +91,7 @@
     
     ## Methods
 
-    {end_markdown Model}
+    {end_markdown CoreModel}
     """
     def __init__(self, param_set, curve_fun, loss_fun):
         super().__init__()
@@ -123,10 +119,6 @@
             param_gprior=self.data_inputs.param_gprior_info,
         )
 
-<<<<<<< HEAD
-    def predict(self, x, t, predict_fun=None):
-        params = effects2params(
-=======
     def gradient(self, x, data):
         if self.data_inputs is None:
             self.data_inputs = convert_inputs(self.param_set, data)
@@ -143,7 +135,6 @@
 
     def get_params(self, x):
         return effects2params(
->>>>>>> ca9248d4
             x,
             self.data_inputs.group_sizes,
             self.data_inputs.covariates_matrices,
