import numpy as np
import pandas as pd
from copy import deepcopy
from collections import OrderedDict
from curvefit.core.functions import *


def sizes_to_indices(sizes):
<<<<<<< HEAD
    """[begin_markdown sizes_to_indices]
    # Converting sizes to corresponding indices.

    ## Syntax
    `indices = sizes_to_indices(sizes)`

    ## sizes
    The argument `sizes`
    is a one dimensional `numpy.array` of integers sizes.
    The value `sizes[i]` is the number of elements in the i-th subvector
    of a larger vector.

    ## indices
    The return value `indices`
    is a `list` with `range` elements. The i-th element of the list is
    the indices in the larger vector that correspond to the i-th subvector.

    [end_markdown sizes_to_indices]"""
=======
    """Converting sizes to corresponding indices.
    Args:
        sizes (numpy.ndarray):
            An array consist of non-negative number.
    Returns:
        list{numpy.ndarray}:
            List the indices.
    """
>>>>>>> 0ae7ef5f
    indices = []
    a = 0
    b = 0
    for i, size in enumerate(sizes):
        b += size
        indices.append(np.arange(a, b))
        a += size

    return indices


def get_obs_se(df, col_t, func=lambda x: 1 / (1 + x)):
    """
    Get observation standard deviation based on some function
    Args:
        df:
        col_t:
        func: callable

    Returns:

    """
    data = df.copy()
    data['obs_se'] = data[col_t].apply(func)
    return data

# TODO: replace with the data translator?
def get_derivative_of_column_in_log_space(df, col_obs, col_t, col_grp):
    """
    Adds a new column for the derivative of col_obs.
    Col_obs needs to be in log space. # TODO: Change this later to allow for other spaces.

    Args:
        df: (pd.DataFrame) data frame
        col_obs: (str) observation column to get derivative of
        col_grp: (str) group column
        col_t: (str) time column

    Returns:
        pd.DataFrame
    """
    df.sort_values([col_grp, col_t], inplace=True)
    groups = df[col_grp].unique()
    new_col = f'd {col_obs}'

    # partition the data frame by group
    df_all = {}
    for g in groups:
        df_all.update({
            g: df[df[col_grp] == g].reset_index(drop=True)
        })
    # for each location compute the log daily death rate increments
    for g in groups:
        df_g = df_all[g]
        obs_now = np.exp(df_g[col_obs]).values
        obs_pre = np.insert(obs_now[:-1], 0, 0.0)
        t_now = df_g[col_t].values
        t_pre = np.insert(t_now[:-1], 0, -1.0)
        ln_slope = np.log(np.maximum(1e-10, (obs_now - obs_pre) / (t_now - t_pre)))
        df_g[new_col] = ln_slope
        df_all[g] = df_g
    # combine all the data frames
    df_result = pd.concat([df_all[g] for g in groups])
    return df_result


def local_smoother(df,
                   col_val,
                   col_axis,
                   radius=None):
    """Compute the neighbor mean and std of the residual matrix.

    Args:
        df (pd.DataFrame): Residual data frame.
        col_val ('str'): Name for column that store the residual.
        col_axis (list{str}): List of two axis column names.
        radius (list{int} | None, optional):
            List of the neighbor radius for each dimension.

    Returns:
        pd.DataFrame:
            Return the data frame with two extra columns contains neighbor
            mean and std.
    """
    radius = [0, 0] if radius is None else radius
    assert col_val in df
    assert len(col_axis) == 2
    assert len(radius) == 2
    assert all([col in df for col in col_axis])
    assert all([r >= 0 for r in radius])

    col_mean = '_'.join([col_val, 'mean'])
    col_std = '_'.join([col_val, 'std'])


    # group by the axis
    df = df.groupby(col_axis, as_index=False).agg({
        col_val: [np.sum, lambda x: np.sum(x**2), 'count']
    })

    col_sum = '_'.join([col_val, 'sum'])
    col_sum2 = '_'.join([col_val, 'sum2'])
    col_count = '_'.join([col_val, 'count'])

    df.columns = df.columns.droplevel(1)
    df.columns = list(df.columns[:-3]) + [col_sum, col_sum2, col_count]

    sum_mat, indices, axis = df_to_mat(df, col_val=col_sum, col_axis=col_axis,
                                       return_indices=True)
    sum2_mat = df_to_mat(df, col_val=col_sum2, col_axis=col_axis)
    count_mat = df_to_mat(df, col_val=col_count, col_axis=col_axis)

    sum_vec = convolve_sum(sum_mat, radius)[indices[:, 0], indices[:, 1]]
    sum2_vec = convolve_sum(sum2_mat, radius)[indices[:, 0], indices[:, 1]]
    count_vec = convolve_sum(count_mat, radius)[indices[:, 0], indices[:, 1]]

    df[col_mean] = sum_vec/count_vec
    df[col_std] = np.sqrt(sum2_vec/count_vec - df[col_mean]**2)
    df.drop(columns=[col_sum, col_sum2, col_count], inplace=True)

    return df


def neighbor_mean_std(df,
                      col_val,
                      col_group,
                      col_axis,
                      radius=None):
    """Compute the neighbor mean and std of the residual matrix.

    Args:
        df (pd.DataFrame): Residual data frame.
        col_val ('str'): Name for column that store the residual.
        col_group ('str'): Name for column that store the group label.
        col_axis (list{str}): List of two axis column names.
        radius (list{int} | None, optional):
            List of the neighbor radius for each dimension.

    Returns:
        pd.DataFrame:
            Return the data frame with two extra columns contains neighbor
            mean and std.
    """
    assert col_group in df
    groups = df[col_group].unique()

    df_list = []
    for i, group in enumerate(groups):
        df_sub = df[df[col_group] == group].reset_index(drop=True)
        df_result = local_smoother(df_sub, col_val, col_axis,
                                   radius=radius)
        df_result[col_group] = group
        df_list.append(df_result)

    return pd.concat(df_list)


# TODO: replace by the data translator?
def cumulative_derivative(array):
    arr = array.copy()
    return arr - np.insert(arr[:, :-1], 0, 0.0, axis=1)

# TODO: change to use the data translator
def convex_combination(t, pred1, pred2, pred_fun,
                       start_day=2, end_day=20):
    """Combine the prediction.

    Args:
        t (np.ndarray): Time axis for the prediction.
        pred1 (np.ndarray): First set of the prediction.
        pred2 (np.ndarray): Second set of the prediction.
        pred_fun (function): Function that used to generate the prediction.
        start_day (int, optional):
            Which day start to blend, before follow `pred2`.
        end_day (int, optional):
            Which day end to blend, after follow `pred1`.
    """
    pred_ndim = pred1.ndim
    if pred1.ndim == 1:
        pred1 = pred1[None, :]
    if pred2.ndim == 1:
        pred2 = pred2[None, :]

    num_time_points = t.size
    assert pred1.shape == pred2.shape
    assert pred1.shape[1] == num_time_points
    assert callable(pred_fun)
    assert start_day < end_day

    a = 1.0 / (end_day - start_day)
    b = -start_day * a
    lam = np.maximum(0.0, np.minimum(1.0, a * t + b))

    if pred_fun.__name__ == 'log_erf':
        pred1 = np.exp(pred1)
        pred2 = np.exp(pred2)
        pred1_tmp = cumulative_derivative(pred1)
        pred2_tmp = cumulative_derivative(pred2)
        pred_tmp = lam * pred1_tmp + (1.0 - lam) * pred2_tmp
        pred = np.log(np.cumsum(pred_tmp, axis=1))
    elif pred_fun.__name__ == 'erf':
        pred1_tmp = cumulative_derivative(pred1)
        pred2_tmp = cumulative_derivative(pred2)
        pred_tmp = lam * pred1_tmp + (1.0 - lam) * pred2_tmp
        pred = np.cumsum(pred_tmp, axis=1)
    elif pred_fun.__name__ == 'log_derf':
        pred1_tmp = np.exp(pred1)
        pred2_tmp = np.exp(pred2)
        pred_tmp = lam * pred1_tmp + (1.0 - lam) * pred2_tmp
        pred = np.log(pred_tmp)
    elif pred_fun.__name__ == 'derf':
        pred = lam * pred1 + (1.0 - lam) * pred2
    else:
        pred = None
        RuntimeError('Unknown prediction functional form')

    if pred_ndim == 1:
        pred = pred.ravel()

    return pred

# TODO: use data_translator
def model_average(pred1, pred2, w1, w2, pred_fun):
    """
    Average two models together in linear space.

    Args:
        pred1: (np.array) first set of predictions
        pred2: (np.array) second set of predictions
        w1: (float) weight for first predictions
        w2: (float) weight for second predictions
        pred_fun (function): Function that used to generate the prediction.
    """
    assert callable(pred_fun)
    assert w1 + w2 == 1

    if pred_fun.__name__ == 'log_erf':
        pred1 = np.exp(pred1)
        pred2 = np.exp(pred2)
        pred1_tmp = cumulative_derivative(pred1)
        pred2_tmp = cumulative_derivative(pred2)
        pred_tmp = w1 * pred1_tmp + w2 * pred2_tmp
        pred = np.log(np.cumsum(pred_tmp, axis=1))
    elif pred_fun.__name__ == 'erf':
        pred1_tmp = cumulative_derivative(pred1)
        pred2_tmp = cumulative_derivative(pred2)
        pred_tmp = w1 * pred1_tmp + w2 * pred2_tmp
        pred = np.cumsum(pred_tmp, axis=1)
    elif pred_fun.__name__ == 'log_derf':
        pred1_tmp = np.exp(pred1)
        pred2_tmp = np.exp(pred2)
        pred_tmp = w1 * pred1_tmp + w2 * pred2_tmp
        pred = np.log(pred_tmp)
    elif pred_fun.__name__ == 'derf':
        pred = w1 * pred1 + w2 * pred2
    else:
        pred = None
        RuntimeError('Unknown prediction functional form')

    return pred

# TODO: move the test from pv to here and test it not use the old code.
def condense_residual_matrix(matrix, sequential_diffs, data_density):
    """
    Condense the residuals from a residual matrix to three columns
    that represent how far out the prediction was, the number of data points,
    and the observed residual.

    Args:
        matrix: (np.ndarray)
        sequential_diffs:
        data_density:

    Returns:
        numpy.ndarray:
            Combined matrix.
    """
    row_idx, col_idx = np.triu_indices(matrix.shape[0], 1)
    map1 = np.cumsum(np.insert(sequential_diffs, 0, 0))
    map2 = data_density

    far_out = map1[col_idx] - map1[row_idx]
    num_data = map2[row_idx]
    robs = matrix[row_idx, col_idx]

    # return the results for the residual matrix as a (len(available_times), 3) shaped matrix
    r_matrix = np.vstack([far_out, num_data, robs]).T
    return r_matrix


def data_translator(data, input_space, output_space,
                    threshold=1e-16):
    """Data translator, move data from one space to the other.

    Args:
        data (np.ndarray): data matrix or vector
        input_space (str | callable): input data space.
        output_space (str | callable): output data space.
        threshold (float, optional):
            Thresholding for the number below 0 in the linear space.

    Returns:
        np.ndarray:
            translated data.
    """
    if callable(input_space):
        input_space = input_space.__name__
    if callable(output_space):
        output_space = output_space.__name__

    total_space = ['erf', 'derf', 'log_erf', 'log_derf']

    assert input_space in total_space
    assert output_space in total_space
    assert isinstance(data, np.ndarray)
    assert threshold > 0.0

    data_ndim = data.ndim
    if data_ndim == 1:
        data = data[None, :]

    # thresholding the data in the linear space
    if input_space in ['erf', 'derf']:
        data = np.maximum(threshold, data)

    if input_space == output_space:
        output_data = data.copy()
    elif output_space == 'log_' + input_space:
        output_data = np.log(data)
    elif input_space == 'log_' + output_space:
        output_data = np.exp(data)
    elif 'derf' in input_space:
        if 'log' in input_space:
            data = np.exp(data)
        output_data = np.cumsum(data, axis=1)
        if 'log' in output_space:
            output_data = np.log(output_data)
    else:
        if 'log' in input_space:
            data = np.exp(data)
        output_data = data - np.insert(data[:, :-1], 0, 0.0, axis=1)
        if 'log' in output_space:
            output_data = np.log(output_data)

    # reverting the shape back if necessary
    if data_ndim == 1:
        output_data = output_data.ravel()

    return output_data


def get_initial_params(model, groups, fit_arg_dict):
    """
    Runs a separate model for each group fixing the random effects to 0
    and calculates what the initial values should be for the optimization
    of the whole model.

    Args:
        model: (curvefit.CurveModel)
        groups: (list) list of groups to get smart starting params for
        fit_arg_dict: keyword arguments in dict that are passed to the
            fit_params function

    Returns:
        (np.array) fe_init: fixed effects initial value
        (np.array) re_init: random effects initial value
    """
    fixed_effects = OrderedDict()
    fit_kwargs = deepcopy(fit_arg_dict)

    # Fit a model for each group with fit_kwargs carried over
    # from the settings for the overall model with a couple of adjustments.
    for g in groups:
        fixed_effects[g] = model.run_one_group_model(group=g, **fit_kwargs)
    return fixed_effects


def compute_starting_params(fe_dict):
    """
    Compute the starting parameters for a dictionary of fixed effects
    by averaging them to get fixed effects for overall model and finding
    deviation from average as the random effect.
    Args:
        fe_dict: OrderedDict of fixed effects to put together that are ordered
            in the way that you want them to go into the model

    Returns:
        (np.array) fe_init: fixed effects initial value
        (np.array) re_init: random effects initial value
    """
    fe_values = []
    for k, v in fe_dict.items():
        fe_values.append(v)
    all_fixed_effects = np.vstack(fe_values)

    # The new fixed effects initial value is the mean of the fixed effects
    # across all single-group models.
    fe_init = all_fixed_effects.mean(axis=0)

    # The new random effects initial value is the single-group models' deviations
    # from the mean, which is now the new fixed effects initial value.
    re_init = (all_fixed_effects - fe_init).ravel()
    return fe_init, re_init


def solve_p_from_dderf(alpha, beta, slopes, slope_at=14):
    """Compute p from alpha, beta and slopes of derf at given point.

    Args:
        alpha (np.ndarray | float):
            Array of alpha values.
        beta (np.ndarray | float):
            Array of beta values.
        slopes (np.ndarray | float):
            Array of slopes
        slope_at (float | int, optional):
            Point where slope is calculated.

    Returns:
        np.ndarray | float:
            The corresponding p value.
    """
    is_scalar = np.isscalar(alpha)

    alpha = np.array([alpha]) if np.isscalar(alpha) else alpha
    beta = np.array([beta]) if np.isscalar(beta) else beta

    assert alpha.size == beta.size
    assert (alpha > 0.0).all()

    if np.isscalar(slopes):
        slopes = np.repeat(slopes, alpha.size)

    assert alpha.size == slopes.size
    assert all(slopes > 0.0)
    assert all(beta >= slope_at)

    tmp = alpha*(slope_at - beta)
    p = np.sqrt(np.pi)*slopes/(2.0*alpha**2*np.abs(tmp)*np.exp(-tmp**2))

    if is_scalar:
        p = p[0]

    return p


def sample_from_samples(samples, sample_size):
    """Sample from given samples.

    Args:
        samples (np.ndarray):
            Given samples, assume to be 1D array.
        sample_size (int):
            Number of samples want to predict.

    Returns:
        new_samples (np.ndarray):
            Generated new samples.
    """
    mean = np.mean(samples)
    std = np.std(samples)

    new_samples = mean + np.random.randn(sample_size) * std

    return new_samples


def truncate_draws(t, draws, draw_space, last_day, last_obs, last_obs_space):
    """Truncating draws to the given last day and last obs.

    Args:
        t (np.ndarray):
            Time variables for the draws.
        draws (np.ndarray):
            Draws matrix.
        draw_space (str | callable):
            Which space is the draw in.
        last_day (int | float):
            From which day, should the draws start.
        last_obs (int | float):
            From which observation value, should the draws start.
        last_obs_space (str | callable):
            Which space is the last observation in.

    Returns:
        np.ndarray:
            Truncated draws.
    """
    draw_ndim = draws.ndim
    if draw_ndim == 1:
        draws = draws[None, :]

    assert draws.shape[1] == t.size

    if callable(draw_space):
        draw_space = draw_space.__name__
    if callable(last_obs_space):
        last_obs_space = last_obs_space.__name__

    assert draw_space in ['erf', 'derf', 'log_erf', 'log_derf']
    assert last_obs_space in ['erf', 'derf', 'log_erf', 'log_derf']

    if last_obs_space == 'erf':
        assert last_obs >= 0.0
    else:
        last_obs = np.exp(last_obs)

    last_day = int(np.round(last_day))
    assert t.min() <= last_day < t.max()

    derf_draws = data_translator(draws, draw_space, 'derf')
    derf_draws = derf_draws[:, last_day + 1:]

    if draw_space == 'derf':
        final_draws = derf_draws
    elif draw_space == 'log_derf':
        final_draws = data_translator(derf_draws, 'derf', 'log_derf')
    elif draw_space == 'erf':
        assert last_obs_space in ['erf', 'log_erf']
        last_obs = last_obs if last_obs_space == 'erf' else np.exp(last_obs)
        final_draws = data_translator(derf_draws, 'derf', 'erf') + last_obs
    else:
        assert last_obs_space in ['erf', 'log_erf']
        last_obs = last_obs if last_obs_space == 'erf' else np.exp(last_obs)
        final_draws = data_translator(derf_draws, 'derf', 'erf') + last_obs
        final_draws = np.log(final_draws)

    if draw_ndim == 1:
        final_draws = final_draws.ravel()

    return final_draws


def convolve_sum(mat, radius=None):
    """Convolve sum a 2D matrix by given radius.

    Args:
        mat (numpy.ndarray):
            Matrix of interest.
        radius (arraylike{int} | None, optional):
            Given radius, if None assume radius = (0, 0).

    Returns:
        numpy.ndarray:
            The convolved sum, with the same shape with original matrix.
    """
    mat = np.array(mat).astype(float)
    assert mat.ndim == 2
    if radius is None:
        return mat
    assert hasattr(radius, '__iter__')
    radius = np.array(radius).astype(int)
    assert radius.size == 2
    assert all([r >= 0 for r in radius])
    # import pdb; pdb.set_trace()
    shape = np.array(mat.shape)
    window_shape = tuple(radius*2 + 1)

    mat = np.pad(mat, ((radius[0],),
                       (radius[1],)), 'constant', constant_values=np.nan)
    view_shape = tuple(np.subtract(mat.shape, window_shape) + 1) + window_shape
    strides = mat.strides*2
    sub_mat = np.lib.stride_tricks.as_strided(mat, view_shape, strides)
    sub_mat = sub_mat.reshape(*shape, np.prod(window_shape))

    return np.nansum(sub_mat, axis=2)


def df_to_mat(df, col_val, col_axis, return_indices=False):
    """Convert columns in data frame to matrix.

    Args:
        df (pandas.DataFrame): Given data frame.
        col_val (str): Value column.
        col_axis (list{str}): Axis column.
        return_indices (bool, optional):
            If True, return indices of the original values and the corresponding
            axis values in the data frame.

    Returns:
        numpy.ndarray: Converted matrix.
    """
    assert col_val in df
    assert all([c in df for c in col_axis])

    vals = df[col_val].values
    axis = df[col_axis].values
    indices = axis - axis.min(axis=0)
    shape = tuple(indices.max(axis=0) + 1)

    mat = np.empty(shape)
    mat.fill(np.nan)
    mat[indices[:, 0], indices[:, 1]] = vals

    if return_indices:
        return mat, indices, axis
    else:
        return mat


def smooth_draws(mat, radius=0, sort=False):
    """Smooth the draw matrix in the column direction.

    Args:
        mat (np.ndarray):
            Input matrix, either 1d or 2d array.
        radius (int, optional):
            Smoothing radius.
        sort (bool, optional):
            If `sort`, we sorting the matrix along the first dimension before
            smoothing.

    Returns:
        np.ndarray:
            Smoothed matrix.
    """
    mat = np.array(mat).copy()
    if radius == 0:
        return mat

    radius = radius if mat.ndim == 1 else (0, radius)

    if sort and mat.ndim == 2:
        mat.sort(axis=0)

    return smooth_mat(mat, radius=radius)


def smooth_mat(mat, radius=None):
    """Smooth the draw matrix in the column direction.

        Args:
            mat (np.ndarray):
                Input matrix, either 1d or 2d array.
            radius (int | tuple{int} | None, optional):
                Smoothing radius.

        Returns:
            np.ndarray:
                Smoothed matrix.
    """
    mat = np.array(mat).copy()

    is_vector = mat.ndim == 1
    if is_vector:
        if isinstance(radius, int):
            radius = (0, radius)
        elif isinstance(radius, tuple):
            assert len(radius) == 1
            radius = (0, radius[0])
        else:
            RuntimeError('Wrong input of radius.')
        mat = mat[None, :]

    assert len(radius) == mat.ndim

    shape = mat.shape

    window_shape = tuple(np.array(radius)*2 + 1)
    mat = np.pad(mat, ((radius[0],), (radius[1],)), 'constant',
                 constant_values=np.nan)
    view_shape = tuple(
        np.subtract(mat.shape, window_shape) + 1) + window_shape
    strides = mat.strides + mat.strides
    sub_mat = np.lib.stride_tricks.as_strided(mat, view_shape, strides)
    sub_mat = sub_mat.reshape(*shape, np.prod(window_shape))

    mean = np.nanmean(sub_mat, axis=2)

    if is_vector:
        mean = mean.ravel()

    return mean<|MERGE_RESOLUTION|>--- conflicted
+++ resolved
@@ -6,7 +6,6 @@
 
 
 def sizes_to_indices(sizes):
-<<<<<<< HEAD
     """[begin_markdown sizes_to_indices]
     # Converting sizes to corresponding indices.
 
@@ -21,20 +20,12 @@
 
     ## indices
     The return value `indices`
-    is a `list` with `range` elements. The i-th element of the list is
-    the indices in the larger vector that correspond to the i-th subvector.
+    is a `list` with `numpy.array` elements. The i-th element of the list is
+    a vector indices with length equal to `sizes[i]'. Each vector starts (ends) 
+    with the index in the total vector of the first (last) element of the
+    i-th subvector. The elements of each vector are monotone increasing by one.
 
     [end_markdown sizes_to_indices]"""
-=======
-    """Converting sizes to corresponding indices.
-    Args:
-        sizes (numpy.ndarray):
-            An array consist of non-negative number.
-    Returns:
-        list{numpy.ndarray}:
-            List the indices.
-    """
->>>>>>> 0ae7ef5f
     indices = []
     a = 0
     b = 0
