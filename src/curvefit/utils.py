--- conflicted
+++ resolved
@@ -480,19 +480,6 @@
     tmp = alpha*(slope_at - beta)
     p = np.sqrt(np.pi)*slopes/(2.0*alpha**2*np.abs(tmp)*np.exp(-tmp**2))
 
-    for i in range(alpha.size):
-<<<<<<< HEAD
-        fun = lambda x: dderf(slope_at, [alpha[i], beta[i], np.exp(x)]) - \
-                        slopes[i]
-
-        if np.abs(fun(p[i])) > 1e-10:
-            print(fun(p[i]))
-=======
-        x = bisect(lambda x: dderf(slope_at, [alpha[i], beta[i], np.exp(x)]) -
-                   slopes[i], -15.0, 0.0)
-        p[i] = np.exp(x)
->>>>>>> a836d434
-
     return p
 
 
@@ -580,8 +567,4 @@
     if draw_ndim == 1:
         final_draws = final_draws.ravel()
 
-<<<<<<< HEAD
-    return final_draws
-=======
-    return truncated_draws
->>>>>>> a836d434
+    return final_draws