--- conflicted
+++ resolved
@@ -29,16 +29,8 @@
 	example/unzip_x.py
 	example/effects2params.py
 	example/objective_fun.py
-<<<<<<< HEAD
-
-# 2DO: Move example/loss.py examples: group once the install of cppad_py
-# works on travis.
-cppad_py: phony
-	pytest cppad_py
-	example/loss.py
-=======
-	# example/loss.py
->>>>>>> 2833f3a4
+	@echo 'The folowing command fails on travis test system:'
+	@echo '    python example/loss.py'
 
 # Use mkdocs gh-deploy to make changes to the gh-pages branch.
 # This is for running extract_md.py and checking the differences before
