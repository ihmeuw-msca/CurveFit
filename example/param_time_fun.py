--- conflicted
+++ resolved
@@ -31,33 +31,12 @@
 
 
 # test values for t, alpha, beta, p
-<<<<<<< HEAD
-t      = numpy.array( [ 5.0 , 10.0 ] )
-beta   = numpy.array( [ 30.0 , 20.0 ] )
-alpha  = 2.0 / beta
-p      = numpy.array( [ 0.1, 0.2 ] )
-params = numpy.vstack( (alpha, beta, p) )
-#
-# check expit
-value     = curvefit.core.functions.expit_brad(t, params)
-check     = eval_expit(t, alpha, beta, p)
-rel_error = value / check - 1.0
-assert all( abs( rel_error ) < eps99 )
-#
-# check ln_expit
-value     = curvefit.core.functions.ln_expit(t, params)
-check     = numpy.log(check)
-rel_error = value / check - 1.0
-assert all( abs( rel_error ) < eps99 )
-#
-=======
 t = numpy.array([5.0, 10.0])
 beta = numpy.array([30.0, 20.0])
 alpha = 2.0 / beta
 p = numpy.array([0.1, 0.2])
 params = numpy.vstack((alpha, beta, p))
 
->>>>>>> af9825f7
 # check gaussian_cdf
 value = gaussian_cdf(t, params)
 check = eval_gaussian_cdf(t, alpha, beta, p)
