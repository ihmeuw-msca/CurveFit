--- conflicted
+++ resolved
@@ -32,13 +32,10 @@
     'src/curvefit/uncertainty/residual_model.py',
     'src/curvefit/uncertainty/residuals.py',
     'src/curvefit/uncertainty/predictive_validity.py',
-<<<<<<< HEAD
-
+    'src/curvefit/uncertainty/draws.py',
+  
     'src/curvefit/initializer/initializer.py',
     'src/curvefit/initializer/initializer_component.py',
-=======
-    'src/curvefit/uncertainty/draws.py'
->>>>>>> a3f5cecc
 ]
 # list of extra words that the spell checker will consider correct
 extra_special_words = [
